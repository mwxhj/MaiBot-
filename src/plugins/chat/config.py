--- conflicted
+++ resolved
@@ -83,14 +83,7 @@
         "是一个女大学生，你有黑色头发，你会刷小红书",
         "是一个女大学生，你会刷b站，对ACG文化感兴趣"
     ]
-<<<<<<< HEAD
-    PROMPT_SCHEDULE_GEN = "一个曾经学习地质,现在学习心理学和脑科学的女大学生，喜欢刷qq，贴吧，知乎和小红书"
-
-    PERSONALITY_1: float = 0.6  # 第一种人格概率
-    PERSONALITY_2: float = 0.3  # 第二种人格概率
-    PERSONALITY_3: float = 0.1  # 第三种人格概率
-
-=======
+
     PROMPT_SCHEDULE_GEN="一个曾经学习地质,现在学习心理学和脑科学的女大学生，喜欢刷qq，贴吧，知乎和小红书"
     
     PERSONALITY_1: float = 0.6 # 第一种人格概率
@@ -99,7 +92,6 @@
     
     memory_ban_words: list = field(default_factory=lambda: ['表情包', '图片', '回复', '聊天记录'])  # 添加新的配置项默认值
     
->>>>>>> 8651a50d
     @staticmethod
     def get_config_dir() -> str:
         """获取配置文件目录"""
